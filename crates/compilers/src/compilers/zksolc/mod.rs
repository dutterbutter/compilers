use self::input::{ZkSolcInput, ZkSolcVersionedInput};
use crate::error::{Result, SolcError};
use foundry_compilers_artifacts::zksolc::CompilerOutput;

use itertools::Itertools;
use semver::Version;
use serde::{Deserialize, Serialize};
use std::{
    collections::BTreeSet,
    fs::{self, create_dir_all, set_permissions, File},
    io::Write,
    path::{Path, PathBuf},
    process::{Command, Output, Stdio},
    str::FromStr,
};

#[cfg(target_family = "unix")]
use std::os::unix::fs::PermissionsExt;

pub mod input;
pub mod settings;
pub use settings::ZkSolcSettings;

pub const ZKSOLC: &str = "zksolc";
pub const ZKSYNC_SOLC_RELEASE: Version = Version::new(1, 0, 1);

#[derive(Debug, Clone, Serialize)]
enum ZkSolcOS {
    Linux,
    MacAMD,
    MacARM,
}

fn get_operating_system() -> Result<ZkSolcOS> {
    match std::env::consts::OS {
        "linux" => Ok(ZkSolcOS::Linux),
        "macos" | "darwin" => match std::env::consts::ARCH {
            "aarch64" => Ok(ZkSolcOS::MacARM),
            _ => Ok(ZkSolcOS::MacAMD),
        },
        _ => Err(SolcError::msg(format!("Unsupported operating system {}", std::env::consts::OS))),
    }
}

impl ZkSolcOS {
    fn get_compiler(&self) -> &str {
        match self {
            Self::Linux => "zksolc-linux-amd64-musl-",
            Self::MacAMD => "zksolc-macosx-amd64-",
            Self::MacARM => "zksolc-macosx-arm64-",
        }
    }

    fn get_solc_prefix(&self) -> &str {
        match self {
            Self::Linux => "solc-linux-amd64-",
            Self::MacAMD => "solc-macosx-amd64-",
            Self::MacARM => "solc-macosx-arm64-",
        }
    }

    #[cfg(feature = "async")]
    fn get_download_uri(&self) -> &str {
        match self {
            Self::Linux => "linux-amd64-musl",
            Self::MacAMD => "macosx-amd64",
            Self::MacARM => "macosx-arm64",
        }
    }
}

/// Abstraction over `zksolc` command line utility
///
/// Supports sync and async functions.
///
/// By default the zksolc path is configured as follows, with descending priority:
///   1. `ZKSOLC_PATH` environment variable
///   2. `zksolc` otherwise
#[derive(Debug, Clone, Eq, PartialEq, PartialOrd, Ord, Serialize, Deserialize)]
pub struct ZkSolc {
    /// Path to the `zksolc` executable
    pub zksolc: PathBuf,
    /// Value for --base path
    pub base_path: Option<PathBuf>,
    /// Value for --allow-paths arg.
    pub allow_paths: BTreeSet<PathBuf>,
    /// Value for --include-paths arg.
    pub include_paths: BTreeSet<PathBuf>,
    /// Value for --solc arg
    pub solc: Option<PathBuf>,
}

impl Default for ZkSolc {
    fn default() -> Self {
        if let Ok(zksolc) = std::env::var("ZKSOLC_PATH") {
            return Self::new(zksolc);
        }

        Self::new(ZKSOLC)
    }
}

impl ZkSolc {
    /// A new instance which points to `zksolc`
    pub fn new(path: impl Into<PathBuf>) -> Self {
        Self {
            zksolc: path.into(),
            base_path: None,
            allow_paths: Default::default(),
            include_paths: Default::default(),
            solc: None,
        }
    }

    /// Sets zksolc's base path
    pub fn with_base_path(mut self, base_path: impl Into<PathBuf>) -> Self {
        self.base_path = Some(base_path.into());
        self
    }

    /// Compiles with `--standard-json` and deserializes the output as [`CompilerOutput`].
    pub fn compile(&self, input: &mut ZkSolcVersionedInput) -> Result<CompilerOutput> {
        let mut zksolc = self.clone();
        // TODO: maybe we can just override the input
        if input.input.settings.solc.is_some() {
            zksolc.solc.clone_from(&input.input.settings.solc);
        } else {
            let solc_version_without_metadata = format!(
                "{}.{}.{}",
                input.solc_version.major, input.solc_version.minor, input.solc_version.patch
            );
            let maybe_solc = Self::find_solc_installed_version(&solc_version_without_metadata)?;
            if let Some(solc) = maybe_solc {
                zksolc.solc = Some(solc);
            } else {
                // TODO: respect offline settings although it requires moving where we
                // check and get zksolc solc pathj
                #[cfg(feature = "async")]
                {
                    let installed_solc_path =
                        Self::solc_blocking_install(&solc_version_without_metadata)?;
                    zksolc.solc = Some(installed_solc_path);
                }
            }
        }

        zksolc.base_path.clone_from(&input.base_path);
        zksolc.allow_paths.clone_from(&input.allow_paths);
        zksolc.include_paths.clone_from(&input.include_paths);

        let (output, recompiled_with_dml) = zksolc.compile_output(&input.input)?;
        // TODO:  We set the input's with the detect missing libraries flag
        // if recompilation was attempted so cache is stored with the right
        // input that generated the output.
        // Maybe we should add this value as part of the output somehow and then
        // check for that when we evaluate writting the cache
        if recompiled_with_dml {
            input.input.settings.detect_missing_libraries = true;
        }

        // Only run UTF-8 validation once.
        let output = std::str::from_utf8(&output).map_err(|_| SolcError::InvalidUtf8)?;

        Ok(serde_json::from_str(output)?)
    }

    /// Compiles with `--standard-json` and returns the raw `stdout` output.
    #[instrument(name = "compile", level = "debug", skip_all)]
    pub fn compile_output(&self, input: &ZkSolcInput) -> Result<(Vec<u8>, bool)> {
        let mut cmd = Command::new(&self.zksolc);
        let mut recompiled_with_dml = false;

        if !self.allow_paths.is_empty() {
            cmd.arg("--allow-paths");
            cmd.arg(self.allow_paths.iter().map(|p| p.display()).join(","));
        }

        if let Some(base_path) = &self.base_path {
            for path in self.include_paths.iter().filter(|p| p.as_path() != base_path.as_path()) {
                cmd.arg("--include-path").arg(path);
            }

            cmd.arg("--base-path").arg(base_path);

            cmd.current_dir(base_path);
        }

        // don't pass solc argument in yul mode (avoid verification)
        if !input.is_yul() {
            if let Some(solc) = &self.solc {
                cmd.arg("--solc").arg(solc);
            }
        }

        cmd.arg("--standard-json");
        cmd.stdin(Stdio::piped()).stderr(Stdio::piped()).stdout(Stdio::piped());

        trace!(input=%serde_json::to_string(input).unwrap_or_else(|e| e.to_string()));
        debug!(?cmd, "compiling");

        let mut child = cmd.spawn().map_err(self.map_io_err())?;
        debug!("spawned");

        let stdin = child.stdin.as_mut().unwrap();
        serde_json::to_writer(stdin, input)?;
        debug!("wrote JSON input to stdin");

        let output = child.wait_with_output().map_err(self.map_io_err())?;
        debug!(%output.status, output.stderr = ?String::from_utf8_lossy(&output.stderr), "finished");

        let missing_libs_error: &[u8] = b"not found in the project".as_slice();

        let output = if !output.status.success()
            && output
                .stderr
                .windows(missing_libs_error.len())
                .any(|window| window == missing_libs_error)
        {
            trace!("Re-Running compiler with missing libraries detection");
            recompiled_with_dml = true;
            cmd.arg("--detect-missing-libraries");
            let mut child = cmd.spawn().map_err(self.map_io_err())?;
            debug!("spawned");
            let stdin = child.stdin.as_mut().unwrap();
            serde_json::to_writer(stdin, input)?;
            debug!("wrote JSON input to stdin");

            debug!(%output.status, output.stderr = ?String::from_utf8_lossy(&output.stderr), "finished");
            child.wait_with_output().map_err(self.map_io_err())?
        } else {
            output
        };

        compile_output(output, recompiled_with_dml)
    }

    /// Invokes `zksolc --version` and parses the output as a SemVer [`Version`], stripping the
    /// pre-release and build metadata.
    pub fn version_short(&self) -> Result<Version> {
        let version = self.version()?;
        Ok(Version::new(version.major, version.minor, version.patch))
    }

    /// Invokes `zksolc --version` and parses the output as a SemVer [`Version`].
    #[instrument(level = "debug", skip_all)]
    pub fn version(&self) -> Result<Version> {
        let mut cmd = Command::new(&self.zksolc);
        cmd.arg("--version").stdin(Stdio::piped()).stderr(Stdio::piped()).stdout(Stdio::piped());
        debug!(?cmd, "getting ZkSolc version");
        let output = cmd.output().map_err(self.map_io_err())?;
        trace!(?output);
        let version = version_from_output(output)?;
        debug!(%version);
        Ok(version)
    }

    fn map_io_err(&self) -> impl FnOnce(std::io::Error) -> SolcError + '_ {
        move |err| SolcError::io(err, &self.zksolc)
    }

    fn compilers_dir() -> Result<PathBuf> {
        let mut compilers_dir = dirs::home_dir()
            .ok_or(SolcError::msg("Could not build SolcManager - homedir not found"))?;
        compilers_dir.push(".zksync");
        Ok(compilers_dir)
    }

    fn compiler_path(version: &Version) -> Result<PathBuf> {
        let os = get_operating_system()?;
        Ok(Self::compilers_dir()?.join(format!("{}v{}", os.get_compiler(), version)))
    }

    fn solc_path(version_str: &str) -> Result<PathBuf> {
        let os = get_operating_system()?;
        Ok(Self::compilers_dir()?.join(format!(
            "{}{}-{}",
            os.get_solc_prefix(),
            version_str,
            ZKSYNC_SOLC_RELEASE
        )))
    }

    /// Install zksolc version and block the thread
    #[cfg(feature = "async")]
    pub fn blocking_install(version: &Version) -> Result<Self> {
<<<<<<< HEAD
        let os = get_operating_system()?;
        let os_namespace = os.get_download_uri();
        let download_url = format!(
            "https://github.com/matter-labs/zksolc-bin/releases/download/v{version}/zksolc-{os_namespace}-v{version}",
        );

        let compilers_dir = Self::compilers_dir()?;
        if !compilers_dir.exists() {
            create_dir_all(compilers_dir)
                .map_err(|e| SolcError::msg(format!("Could not create compilers path: {e}")))?;
        }
        let compiler_path = Self::compiler_path(version)?;
        let lock_path = lock_file_path("zksolc", &version.to_string());

        let label = format!("zksolc-{version}");
        let install = compiler_blocking_install(compiler_path, lock_path, &download_url, &label);
=======
        use crate::utils::RuntimeOrHandle;

        trace!("blocking installing solc version \"{}\"", version);
        // TODO: Evaluate report support
        //crate::report::solc_installation_start(version);
        // An async block is used because the underlying `reqwest::blocking::Client` does not behave
        // well inside of a Tokio runtime. See: https://github.com/seanmonstar/reqwest/issues/1017
        let install = RuntimeOrHandle::new().block_on(async {
            let os = get_operating_system()?;
            let download_uri = os.get_download_uri();
            let full_download_url = format!(
                "https://github.com/matter-labs/zksolc-bin/releases/download/v{version}/zksolc-{download_uri}-v{version}",
            );

            let compiler_path = Self::compiler_path(version)?;

            let lock_file_dir = Self::compilers_dir()?;
            std::fs::create_dir_all(&lock_file_dir).map_err(|e| {
                SolcError::msg(format!("Failed to create directory '{lock_file_dir:?}': {e}"))
            })?;
            let lock_file_path = lock_file_dir.join(format!(".download-lock"));
            let lock_file = std::fs::OpenOptions::new()
                .read(true)
                .write(true)
                .create(true)
                .truncate(false)
                .open(lock_file_path)
                .map_err(|e| SolcError::msg(format!("Failed to create lock file: {e}")))?;
            let mut lock = fd_lock::RwLock::new(lock_file);
            let write = lock.write().map_err(|e| SolcError::msg(format!("Failed to acquire write lock: {e}")))?;

            // return if some other process has already downloaded the compiler
            if compiler_path.exists() {
                return Ok(compiler_path);
            }

            let client = reqwest::Client::new();
            let response = client
                .get(full_download_url)
                .send()
                .await
                .map_err(|e| SolcError::msg(format!("Failed to download file: {e}")))?;

            if response.status().is_success() {
                let compilers_dir = Self::compilers_dir()?;
                if !compilers_dir.exists() {
                    create_dir_all(compilers_dir).await.map_err(|e| {
                        SolcError::msg(format!("Could not create compilers path: {e}"))
                    })?;
                }
                let mut output_file = File::create(&compiler_path)
                    .await
                    .map_err(|e| SolcError::msg(format!("Failed to create output file: {e}")))?;

                let content = response
                    .bytes()
                    .await
                    .map_err(|e| SolcError::msg(format!("failed to download file: {e}")))?;

                copy(&mut content.as_ref(), &mut output_file).await.map_err(|e| {
                    SolcError::msg(format!("Failed to write the downloaded file: {e}"))
                })?;

                set_permissions(&compiler_path, PermissionsExt::from_mode(0o755)).await.map_err(
                    |e| SolcError::msg(format!("Failed to set zksync compiler permissions: {e}")),
                )?;

                drop(write);
            } else {
                return Err(SolcError::msg(format!(
                    "Failed to download file: status code {}",
                    response.status()
                )));
            }
            Ok(compiler_path)
        });
>>>>>>> 82438b83

        match install {
            Ok(path) => {
                //crate::report::solc_installation_success(version);
                Ok(Self::new(path))
            }
            Err(err) => {
                //crate::report::solc_installation_error(version, &err.to_string());
                Err(err)
            }
        }
    }

    /// Install zksync solc version and block the thread
    #[cfg(feature = "async")]
    pub fn solc_blocking_install(version_str: &str) -> Result<PathBuf> {
        let os = get_operating_system()?;
        let solc_os_namespace = os.get_solc_prefix();
        let download_url = format!(
            "https://github.com/matter-labs/era-solidity/releases/download/{version_str}-{ZKSYNC_SOLC_RELEASE}/{solc_os_namespace}{version_str}-{ZKSYNC_SOLC_RELEASE}",
        );

        let compilers_dir = Self::compilers_dir()?;
        if !compilers_dir.exists() {
            create_dir_all(compilers_dir)
                .map_err(|e| SolcError::msg(format!("Could not create compilers path: {e}")))?;
        }
        let solc_path = Self::solc_path(version_str)?;
        let lock_path = lock_file_path("solc", version_str);

        let label = format!("solc-{version_str}");
        compiler_blocking_install(solc_path, lock_path, &download_url, &label)
    }

    pub fn find_installed_version(version: &Version) -> Result<Option<Self>> {
        let zksolc = Self::compiler_path(version)?;

        if !zksolc.is_file() {
            return Ok(None);
        }
        Ok(Some(Self::new(zksolc)))
    }

    pub fn find_solc_installed_version(version_str: &str) -> Result<Option<PathBuf>> {
        let solc = Self::solc_path(version_str)?;

        if !solc.is_file() {
            return Ok(None);
        }
        Ok(Some(solc))
    }
}

fn compile_output(output: Output, recompiled_with_dml: bool) -> Result<(Vec<u8>, bool)> {
    if output.status.success() {
        Ok((output.stdout, recompiled_with_dml))
    } else {
        Err(SolcError::solc_output(&output))
    }
}

fn version_from_output(output: Output) -> Result<Version> {
    if output.status.success() {
        let stdout = String::from_utf8_lossy(&output.stdout);
        let version = stdout
            .lines()
            .filter(|l| !l.trim().is_empty())
            .last()
            .ok_or_else(|| SolcError::msg("Version not found in zksolc output"))?;

        version
            .split_whitespace()
            .find_map(|s| {
                let trimmed = s.trim_start_matches('v');
                Version::from_str(trimmed).ok()
            })
            .ok_or_else(|| SolcError::msg("Unable to retrieve version from zksolc output"))
    } else {
        Err(SolcError::solc_output(&output))
    }
}

impl AsRef<Path> for ZkSolc {
    fn as_ref(&self) -> &Path {
        &self.zksolc
    }
}

impl<T: Into<PathBuf>> From<T> for ZkSolc {
    fn from(zksolc: T) -> Self {
        Self::new(zksolc.into())
    }
}

fn compiler_blocking_install(
    compiler_path: PathBuf,
    lock_path: PathBuf,
    download_url: &str,
    label: &str,
) -> Result<PathBuf> {
    use foundry_compilers_core::utils::RuntimeOrHandle;
    trace!("blocking installing {label}");
    //trace!("blocking installing {label}");
    // An async block is used because the underlying `reqwest::blocking::Client` does not behave
    // well inside of a Tokio runtime. See: https://github.com/seanmonstar/reqwest/issues/1017
    RuntimeOrHandle::new().block_on(async {
        let client = reqwest::Client::new();
        let response = client
            .get(download_url)
            .send()
            .await
            .map_err(|e| SolcError::msg(format!("Failed to download {label} file: {e}")))?;

        if response.status().is_success() {
            let content = response
                .bytes()
                .await
                .map_err(|e| SolcError::msg(format!("failed to download {label} file: {e}")))?;
            trace!("downloaded {label}");

            // lock file to indicate that installation of this compiler version will be in progress.
            // wait until lock file is released, possibly by another parallel thread trying to install the
            // same compiler version.
            trace!("try to get lock for {label}");
            let _lock = try_lock_file(lock_path)?;
            trace!("got lock for {label}");

            // Only write to file if it is not there. The check is doneafter adquiring the lock
            // to ensure the thread remains blocked until the required compiler is
            // fully installed
            if !compiler_path.exists() {
                trace!("creating binary for {label}");
                //trace!("creating binary for {label}");
                let mut output_file = File::create(&compiler_path).map_err(|e| {
                    SolcError::msg(format!("Failed to create output {label} file: {e}"))
                })?;

                output_file.write_all(&content).map_err(|e| {
                    SolcError::msg(format!("Failed to write the downloaded {label} file: {e}"))
                })?;

                set_permissions(&compiler_path, PermissionsExt::from_mode(0o755)).map_err(|e| {
                    SolcError::msg(format!("Failed to set {label} permissions: {e}"))
                })?;
            } else {
                trace!("found binary for {label}");
            }
        } else {
            return Err(SolcError::msg(format!(
                "Failed to download {label} file: status code {}",
                response.status()
            )));
        }
        trace!("{label} instalation completed");
        Ok(compiler_path)
    })
}

/// Creates the file and locks it exclusively, this will block if the file is currently locked
fn try_lock_file(lock_path: PathBuf) -> Result<LockFile> {
    use fs4::FileExt;
    let _lock_file = std::fs::OpenOptions::new()
        .create(true)
        .truncate(true)
        .read(true)
        .write(true)
        .open(&lock_path)
        .map_err(|_| SolcError::msg("Error creating lock file"))?;
    _lock_file.lock_exclusive().map_err(|_| SolcError::msg("Error taking the lock"))?;
    Ok(LockFile { lock_path, _lock_file })
}

/// Represents a lockfile that's removed once dropped
struct LockFile {
    _lock_file: File,
    lock_path: PathBuf,
}

impl Drop for LockFile {
    fn drop(&mut self) {
        let _ = fs::remove_file(&self.lock_path);
    }
}

/// Returns the lockfile to use for a specific file
fn lock_file_path(compiler: &str, version: &str) -> PathBuf {
    ZkSolc::compilers_dir()
        .expect("could not detect zksolc compilers directory")
        .join(format!(".lock-{compiler}-{version}"))
}

#[cfg(test)]
mod tests {
    use super::*;

    fn zksolc() -> ZkSolc {
        ZkSolc::default()
    }

    #[test]
    fn zksolc_version_works() {
        zksolc().version().unwrap();
    }

    /*
    #[test]
    fn zksolc_compile_works() {
        let input = include_str!("../../../../../test-data/zksync/in/compiler-in-1.json");
        let mut input: ZkSolcInput = serde_json::from_str(input).unwrap();
        let out = zksolc().compile(&mut input).unwrap();
        assert!(!out.has_error());
    }

    #[test]
    fn zksolc_can_compile_with_remapped_links() {
        let mut input: ZkSolcInput = serde_json::from_str(include_str!(
            "../../../../../test-data/zksync/library-remapping-in.json"
        ))
        .unwrap();
        let out = zksolc().compile(&mut input).unwrap();
        let (_, mut contracts) = out.split();
        let contract = contracts.remove("LinkTest").unwrap();
        let bytecode = &contract.get_bytecode().unwrap().object;
        assert!(!bytecode.is_unlinked());
    }

    #[test]
    fn zksolc_can_compile_with_remapped_links_temp_dir() {
        let mut input: ZkSolcInput = serde_json::from_str(include_str!(
            "../../../../../test-data/zksync/library-remapping-in-2.json"
        ))
        .unwrap();
        let out = zksolc().compile(&mut input).unwrap();
        let (_, mut contracts) = out.split();
        let contract = contracts.remove("LinkTest").unwrap();
        let bytecode = &contract.get_bytecode().unwrap().object;
        assert!(!bytecode.is_unlinked());
    }
    */
}<|MERGE_RESOLUTION|>--- conflicted
+++ resolved
@@ -7,14 +7,19 @@
 use serde::{Deserialize, Serialize};
 use std::{
     collections::BTreeSet,
-    fs::{self, create_dir_all, set_permissions, File},
-    io::Write,
     path::{Path, PathBuf},
     process::{Command, Output, Stdio},
     str::FromStr,
 };
 
+#[cfg(feature = "async")]
+use std::{
+    fs::{self, create_dir_all, set_permissions, File},
+    io::write,
+};
+
 #[cfg(target_family = "unix")]
+#[cfg(feature = "async")]
 use std::os::unix::fs::PermissionsExt;
 
 pub mod input;
@@ -283,7 +288,6 @@
     /// Install zksolc version and block the thread
     #[cfg(feature = "async")]
     pub fn blocking_install(version: &Version) -> Result<Self> {
-<<<<<<< HEAD
         let os = get_operating_system()?;
         let os_namespace = os.get_download_uri();
         let download_url = format!(
@@ -300,84 +304,6 @@
 
         let label = format!("zksolc-{version}");
         let install = compiler_blocking_install(compiler_path, lock_path, &download_url, &label);
-=======
-        use crate::utils::RuntimeOrHandle;
-
-        trace!("blocking installing solc version \"{}\"", version);
-        // TODO: Evaluate report support
-        //crate::report::solc_installation_start(version);
-        // An async block is used because the underlying `reqwest::blocking::Client` does not behave
-        // well inside of a Tokio runtime. See: https://github.com/seanmonstar/reqwest/issues/1017
-        let install = RuntimeOrHandle::new().block_on(async {
-            let os = get_operating_system()?;
-            let download_uri = os.get_download_uri();
-            let full_download_url = format!(
-                "https://github.com/matter-labs/zksolc-bin/releases/download/v{version}/zksolc-{download_uri}-v{version}",
-            );
-
-            let compiler_path = Self::compiler_path(version)?;
-
-            let lock_file_dir = Self::compilers_dir()?;
-            std::fs::create_dir_all(&lock_file_dir).map_err(|e| {
-                SolcError::msg(format!("Failed to create directory '{lock_file_dir:?}': {e}"))
-            })?;
-            let lock_file_path = lock_file_dir.join(format!(".download-lock"));
-            let lock_file = std::fs::OpenOptions::new()
-                .read(true)
-                .write(true)
-                .create(true)
-                .truncate(false)
-                .open(lock_file_path)
-                .map_err(|e| SolcError::msg(format!("Failed to create lock file: {e}")))?;
-            let mut lock = fd_lock::RwLock::new(lock_file);
-            let write = lock.write().map_err(|e| SolcError::msg(format!("Failed to acquire write lock: {e}")))?;
-
-            // return if some other process has already downloaded the compiler
-            if compiler_path.exists() {
-                return Ok(compiler_path);
-            }
-
-            let client = reqwest::Client::new();
-            let response = client
-                .get(full_download_url)
-                .send()
-                .await
-                .map_err(|e| SolcError::msg(format!("Failed to download file: {e}")))?;
-
-            if response.status().is_success() {
-                let compilers_dir = Self::compilers_dir()?;
-                if !compilers_dir.exists() {
-                    create_dir_all(compilers_dir).await.map_err(|e| {
-                        SolcError::msg(format!("Could not create compilers path: {e}"))
-                    })?;
-                }
-                let mut output_file = File::create(&compiler_path)
-                    .await
-                    .map_err(|e| SolcError::msg(format!("Failed to create output file: {e}")))?;
-
-                let content = response
-                    .bytes()
-                    .await
-                    .map_err(|e| SolcError::msg(format!("failed to download file: {e}")))?;
-
-                copy(&mut content.as_ref(), &mut output_file).await.map_err(|e| {
-                    SolcError::msg(format!("Failed to write the downloaded file: {e}"))
-                })?;
-
-                set_permissions(&compiler_path, PermissionsExt::from_mode(0o755)).await.map_err(
-                    |e| SolcError::msg(format!("Failed to set zksync compiler permissions: {e}")),
-                )?;
-
-                drop(write);
-            } else {
-                return Err(SolcError::msg(format!(
-                    "Failed to download file: status code {}",
-                    response.status()
-                )));
-            }
-            Ok(compiler_path)
-        });
->>>>>>> 82438b83
 
         match install {
             Ok(path) => {
@@ -472,6 +398,7 @@
     }
 }
 
+#[cfg(feature = "async")]
 fn compiler_blocking_install(
     compiler_path: PathBuf,
     lock_path: PathBuf,
@@ -537,6 +464,7 @@
 }
 
 /// Creates the file and locks it exclusively, this will block if the file is currently locked
+#[cfg(feature = "async")]
 fn try_lock_file(lock_path: PathBuf) -> Result<LockFile> {
     use fs4::FileExt;
     let _lock_file = std::fs::OpenOptions::new()
@@ -551,11 +479,13 @@
 }
 
 /// Represents a lockfile that's removed once dropped
+#[cfg(feature = "async")]
 struct LockFile {
     _lock_file: File,
     lock_path: PathBuf,
 }
 
+#[cfg(feature = "async")]
 impl Drop for LockFile {
     fn drop(&mut self) {
         let _ = fs::remove_file(&self.lock_path);
@@ -563,6 +493,7 @@
 }
 
 /// Returns the lockfile to use for a specific file
+#[cfg(feature = "async")]
 fn lock_file_path(compiler: &str, version: &str) -> PathBuf {
     ZkSolc::compilers_dir()
         .expect("could not detect zksolc compilers directory")
